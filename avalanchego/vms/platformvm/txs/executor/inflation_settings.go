--- conflicted
+++ resolved
@@ -193,11 +193,7 @@
 			MaxStakeDuration:         365 * 24 * time.Hour,
 			MinFutureStartTimeOffset: MaxFutureStartTime,
 			MaxValidatorWeightFactor: 15,
-<<<<<<< HEAD
-			MinStakeStartTime:        time.Date(2024, time.September, 3, 0, 0, 0, 0, time.UTC),
-=======
 			MinStakeStartTime:        time.Date(2024, time.November, 19, 12, 0, 0, 0, time.UTC),
->>>>>>> 86e2b5c3
 		}
 	}
 }
@@ -209,11 +205,7 @@
 	default:
 		return InflationSettings{
 			MinValidatorStake:        100 * units.KiloAvax,
-<<<<<<< HEAD
-			MaxValidatorStake:        50 * units.MegaAvax,
-=======
 			MaxValidatorStake:        1000 * units.MegaAvax,
->>>>>>> 86e2b5c3
 			MinDelegatorStake:        10 * units.KiloAvax,
 			MinDelegationFee:         0,
 			MinStakeDuration:         24 * time.Hour,
@@ -221,11 +213,7 @@
 			MaxStakeDuration:         365 * 24 * time.Hour,
 			MinFutureStartTimeOffset: MaxFutureStartTime,
 			MaxValidatorWeightFactor: 15,
-<<<<<<< HEAD
-			MinStakeStartTime:        time.Date(2024, time.July, 30, 0, 0, 0, 0, time.UTC),
-=======
 			MinStakeStartTime:        time.Date(2024, time.July, 30, 12, 0, 0, 0, time.UTC),
->>>>>>> 86e2b5c3
 		}
 	}
 }
